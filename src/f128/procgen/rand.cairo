use array::ArrayTrait;
use integer::{u128_safe_divmod, u128_as_non_zero, u256_from_felt252};
use traits::Into;

use cubit::f128::types::fixed::{Fixed, FixedTrait, ONE_u128};

fn derive(seed: felt252, entropy: felt252) -> felt252 {
    return hash::LegacyHash::hash(seed, entropy);
}

// Returns a psuedo-random value between two values based on a seed. The returned
// value is inclusive of the low param and exclusive of the high param (low <= res < high)
fn fixed_between(seed: felt252, low: Fixed, high: Fixed) -> Fixed {
    assert(high > low, 'high !> low');
    let seed_low = u256_from_felt252(seed).low;
    return FixedTrait::new(seed_low % ONE_u128, false) * (high - low) + low;
}

fn u128_between(seed: felt252, low: u128, high: u128) -> u128 {
    let fixed = fixed_between(seed, FixedTrait::new_unscaled(low, false), FixedTrait::new_unscaled(high, false));
    return fixed.mag / ONE_u128;
}

fn fixed_normal_between(seed: felt252, low: Fixed, high: Fixed) -> Fixed {
    let acc = _fixed_normal_between_loop(seed, low, high, FixedTrait::ZERO(), 5);
    return acc / FixedTrait::new_unscaled(5, false);
}

fn u128_normal_between(seed: felt252, low: u128, high: u128) -> u128 {
    let fixed_low = FixedTrait::new_unscaled(low, false);
    let fixed_high = FixedTrait::new_unscaled(high - 1, false);
    let fixed = fixed_normal_between(seed, fixed_low, fixed_high);
    return fixed.round().mag / ONE_u128;
}

fn _fixed_normal_between_loop(
    seed: felt252, low: Fixed, high: Fixed, acc: Fixed, iter: felt252
) -> Fixed {
    if (iter == 0) {
        return acc;
    }
    let iter_seed = derive(seed, iter);
    let sample = fixed_between(iter_seed, low, high);
    return _fixed_normal_between_loop(seed, low, high, acc + sample, iter - 1);
}

<<<<<<< HEAD

fn _u128_normal_between_loop(
    seed: felt252, low: u128, high: u128, acc: u128, iter: felt252
) -> u128 {
    if iter == 0 {
        return acc;
    }
    let iter_seed = derive(seed, iter);
    let sample = u128_between(iter_seed, low, high);
    return _u128_normal_between_loop(seed, low, high, acc + sample, iter - 1);
}
=======
>>>>>>> 702b2de7
// Tests --------------------------------------------------------------------------------------------------------------

use cubit::f128::procgen::rand;
use cubit::f128::test::helpers::assert_precise;
use cubit::f128::types::fixed::FixedPrint;

#[test]
#[available_gas(200000000)]
fn test_u128_between() {
    let mut seed = rand::derive(43235208298734, 7010232376584);
    let mut iter = 1000;
    let mut min = 10;
    let mut max = 1;

    loop {
        if iter == 0 { break; }
        seed = rand::derive(seed, iter);
        let r = rand::u128_between(seed, 1, 11);
        assert(r >= 1 && r <= 10, 'invalid range');

        if r < min { min = r; }
        if r > max { max = r; }

        iter -= 1;
    };

    assert(min == 1, 'min should be 1');
    assert(max == 10, 'max should be 10');
}

#[test]
#[available_gas(200000000)]
fn test_fixed_between() {
<<<<<<< HEAD
    let seed = rand::derive(432352, 701023);
    let r = rand::fixed_between(
        seed, FixedTrait::new_unscaled(1, false), FixedTrait::new_unscaled(10, false)
    );
=======
    let mut seed = rand::derive(432352089298734, 701022376584);
    let mut iter = 1000;
    let mut min = FixedTrait::new_unscaled(10, false);
    let mut max = FixedTrait::ZERO();

    loop {
        if iter == 0 { break; }
        seed = rand::derive(seed, iter);
        let r = rand::fixed_between(seed, FixedTrait::ZERO(), FixedTrait::new_unscaled(10, false));
        assert(r >= FixedTrait::ZERO() && r < FixedTrait::new_unscaled(10, false), 'invalid range');

        if r < min { min = r; }
        if r > max { max = r; }

        iter -= 1;
    };

    assert(min < FixedTrait::ONE(), 'min should be less than 1');
    assert(max > FixedTrait::new_unscaled(9, false), 'max should be more than 9');
>>>>>>> 702b2de7
}

#[test]
#[available_gas(1000000000)]
fn test_u128_normal_between() {
    let mut seed = rand::derive(43235208298734, 7010232376584);
    let mut iter = 1000;
    let mut min = 10;
    let mut max = 1;

    loop {
        if iter == 0 { break; }
        seed = rand::derive(seed, iter);
        let r = rand::u128_normal_between(seed, 0, 11);
        assert(r >= 0 && r <= 10, 'invalid range');

        if r < min { min = r; }
        if r > max { max = r; }

        iter -= 1;
    };

    assert(min <= 2, 'min should be at most 2');
    assert(max >= 8, 'max should be at least 8');
}

#[test]
#[available_gas(1000000000)]
fn test_fixed_normal_between() {
<<<<<<< HEAD
    let seed = rand::derive(432352, 701023);
    let r = rand::fixed_normal_between(
        seed, FixedTrait::new_unscaled(1, false), FixedTrait::new_unscaled(10, false)
    );
=======
    let mut seed = rand::derive(432352089298734, 701022376584);
    let mut iter = 1000;
    let mut min = FixedTrait::new_unscaled(10, false);
    let mut max = FixedTrait::ZERO();

    loop {
        if iter == 0 { break; }
        seed = rand::derive(seed, iter);
        let r = rand::fixed_normal_between(seed, FixedTrait::ZERO(), FixedTrait::new_unscaled(10, false));
        assert(r >= FixedTrait::ZERO() && r < FixedTrait::new_unscaled(10, false), 'invalid range');

        if r < min { min = r; }
        if r > max { max = r; }

        iter -= 1;
    };

    assert(min < FixedTrait::new_unscaled(2, false), 'min should be less than 2');
    assert(max > FixedTrait::new_unscaled(8, false), 'max should be greater than 8');
>>>>>>> 702b2de7
}<|MERGE_RESOLUTION|>--- conflicted
+++ resolved
@@ -44,20 +44,6 @@
     return _fixed_normal_between_loop(seed, low, high, acc + sample, iter - 1);
 }
 
-<<<<<<< HEAD
-
-fn _u128_normal_between_loop(
-    seed: felt252, low: u128, high: u128, acc: u128, iter: felt252
-) -> u128 {
-    if iter == 0 {
-        return acc;
-    }
-    let iter_seed = derive(seed, iter);
-    let sample = u128_between(iter_seed, low, high);
-    return _u128_normal_between_loop(seed, low, high, acc + sample, iter - 1);
-}
-=======
->>>>>>> 702b2de7
 // Tests --------------------------------------------------------------------------------------------------------------
 
 use cubit::f128::procgen::rand;
@@ -91,12 +77,6 @@
 #[test]
 #[available_gas(200000000)]
 fn test_fixed_between() {
-<<<<<<< HEAD
-    let seed = rand::derive(432352, 701023);
-    let r = rand::fixed_between(
-        seed, FixedTrait::new_unscaled(1, false), FixedTrait::new_unscaled(10, false)
-    );
-=======
     let mut seed = rand::derive(432352089298734, 701022376584);
     let mut iter = 1000;
     let mut min = FixedTrait::new_unscaled(10, false);
@@ -116,7 +96,6 @@
 
     assert(min < FixedTrait::ONE(), 'min should be less than 1');
     assert(max > FixedTrait::new_unscaled(9, false), 'max should be more than 9');
->>>>>>> 702b2de7
 }
 
 #[test]
@@ -146,12 +125,6 @@
 #[test]
 #[available_gas(1000000000)]
 fn test_fixed_normal_between() {
-<<<<<<< HEAD
-    let seed = rand::derive(432352, 701023);
-    let r = rand::fixed_normal_between(
-        seed, FixedTrait::new_unscaled(1, false), FixedTrait::new_unscaled(10, false)
-    );
-=======
     let mut seed = rand::derive(432352089298734, 701022376584);
     let mut iter = 1000;
     let mut min = FixedTrait::new_unscaled(10, false);
@@ -171,5 +144,4 @@
 
     assert(min < FixedTrait::new_unscaled(2, false), 'min should be less than 2');
     assert(max > FixedTrait::new_unscaled(8, false), 'max should be greater than 8');
->>>>>>> 702b2de7
 }