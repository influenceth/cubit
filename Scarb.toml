--- conflicted
+++ resolved
@@ -1,10 +1,6 @@
 [package]
 name = "cubit"
-<<<<<<< HEAD
-version = "0.1.0"
-=======
 version = "1.0.0"
->>>>>>> 7f25ae52
 cairo-version = "2.0.1"
 description = "Math library in Cairo using a 64.64 fixed point representation"
 homepage = "https://github.com/influenceth/cubit"
